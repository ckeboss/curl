--- conflicted
+++ resolved
@@ -16,12 +16,7 @@
 use jyggen\Curl\DispatcherInterface;
 use jyggen\Curl\Exception\BadMethodCallException;
 use jyggen\Curl\Exception\InvalidArgumentException;
-<<<<<<< HEAD
-use jyggen\Curl\Request;
-=======
-use jyggen\Curl\Session;
 use jyggen\Curl\SessionInterface;
->>>>>>> 97c2b77c
 
 /**
  * Curl
@@ -142,10 +137,6 @@
 
         $this->makeRequest();
 
-<<<<<<< HEAD
-            // Create a new Request.
-            $request = new Request($url);
-=======
     }
 
     /**
@@ -164,7 +155,6 @@
             } else {
                 $data = null;
             }
->>>>>>> 97c2b77c
 
             // Follow any 3xx HTTP status code.
             $request->setOption(CURLOPT_FOLLOWLOCATION, true);
@@ -204,35 +194,13 @@
                     break;
             }
 
-<<<<<<< HEAD
-            // Add the request to the dispatcher.
-            $dispatcher->add($request);
-=======
             // Add the session to the dispatcher.
             $this->dispatcher->add($session);
->>>>>>> 97c2b77c
 
         }
 
         // Execute the request(s).
-<<<<<<< HEAD
-        $dispatcher->execute();
-
-        $requests  = $dispatcher->get();
-        $responses = array();
-
-        foreach ($requests as $request) {
-            $responses[] = $request->getResponse();
-        }
-
-        if (count($urls) === 1) {
-            return $responses[0];
-        } else {
-            return $responses;
-        }
-=======
         $this->dispatcher->execute();
->>>>>>> 97c2b77c
 
     }
 }